--- conflicted
+++ resolved
@@ -603,11 +603,7 @@
     async def handle_problem_report(self, message):
         self.log(
             f"Received problem report: {message['description']['en']}\n",
-<<<<<<< HEAD
-            source="stderr"
-=======
             source="stderr",
->>>>>>> 28a66c9b
         )
 
     async def handle_endorse_transaction(self, message):
