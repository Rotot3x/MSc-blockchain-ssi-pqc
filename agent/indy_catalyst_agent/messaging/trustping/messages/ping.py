"""Represents a trust ping message."""

from marshmallow import fields

from ...agent_message import AgentMessage, AgentMessageSchema
from ..message_types import PING

HANDLER_CLASS = (
    "indy_catalyst_agent.messaging.trustping." + "handlers.ping_handler.PingHandler"
)


class Ping(AgentMessage):
    """Class representing a trustping message."""

    class Meta:
        """Ping metadata."""

        handler_class = HANDLER_CLASS
        message_type = PING
        schema_class = "PingSchema"

    def __init__(
        self, *, response_requested: bool = True, comment: str = None, **kwargs
    ):
        super(Ping, self).__init__(**kwargs)
        self.comment = comment
        self.response_requested = response_requested


class PingSchema(AgentMessageSchema):
    """Schema for Ping class."""

    class Meta:
<<<<<<< HEAD
        model_class = Ping

    response_requested = fields.Bool(default=True, required=False)
    comment = fields.Str(required=False, allow_none=True)
=======
        """PingSchema metadata."""

        model_class = Ping
>>>>>>> 3486077d
<|MERGE_RESOLUTION|>--- conflicted
+++ resolved
@@ -23,6 +23,15 @@
     def __init__(
         self, *, response_requested: bool = True, comment: str = None, **kwargs
     ):
+        """
+        Initialize a Ping message instance.
+
+        Args:
+            response_requested: A flag indicating that a response is requested
+                (defaults to True for the recipient if not included)
+            comment: An optional comment string
+
+        """
         super(Ping, self).__init__(**kwargs)
         self.comment = comment
         self.response_requested = response_requested
@@ -32,13 +41,9 @@
     """Schema for Ping class."""
 
     class Meta:
-<<<<<<< HEAD
+        """PingSchema metadata."""
+
         model_class = Ping
 
     response_requested = fields.Bool(default=True, required=False)
-    comment = fields.Str(required=False, allow_none=True)
-=======
-        """PingSchema metadata."""
-
-        model_class = Ping
->>>>>>> 3486077d
+    comment = fields.Str(required=False, allow_none=True)