"""Out-of-band handling admin routes."""

import json
import logging

from aiohttp import web
from aiohttp_apispec import docs, querystring_schema, request_schema, response_schema
from marshmallow import fields, validate
from marshmallow.exceptions import ValidationError

from ....admin.request_context import AdminRequestContext
from ....connections.models.conn_record import ConnRecordSchema
from ....messaging.models.base import BaseModelError
from ....messaging.models.openapi import OpenAPISchema
from ....messaging.valid import UUIDFour
from ....storage.error import StorageError, StorageNotFoundError

from ...didcomm_prefix import DIDCommPrefix
from ...didexchange.v1_0.manager import DIDXManagerError

from .manager import OutOfBandManager, OutOfBandManagerError
from .messages.invitation import HSProto, InvitationMessage, InvitationMessageSchema
from .message_types import SPEC_URI
from .models.invitation import InvitationRecordSchema

LOGGER = logging.getLogger(__name__)
MEDIATION_ID_SCHEMA = {
    "validate": UUIDFour(),
    "example": UUIDFour.EXAMPLE,
}


class OutOfBandModuleResponseSchema(OpenAPISchema):
    """Response schema for Out of Band Module."""


class InvitationCreateQueryStringSchema(OpenAPISchema):
    """Parameters and validators for create invitation request query string."""

    auto_accept = fields.Boolean(
        description="Auto-accept connection (defaults to configuration)",
        required=False,
    )
    multi_use = fields.Boolean(
        description="Create invitation for multiple use (default false)",
        required=False,
    )


class InvitationCreateRequestSchema(OpenAPISchema):
    """Invitation create request Schema."""

    class AttachmentDefSchema(OpenAPISchema):
        """Attachment Schema."""

        _id = fields.Str(
            data_key="id",
            description="Attachment identifier",
            example="attachment-0",
        )
        _type = fields.Str(
            data_key="type",
            description="Attachment type",
            example="present-proof",
            validate=validate.OneOf(["credential-offer", "present-proof"]),
        )

    attachments = fields.Nested(
        AttachmentDefSchema,
        many=True,
        required=False,
        description="Optional invitation attachments",
    )
    handshake_protocols = fields.List(
        fields.Str(
            description="Handshake protocol to specify in invitation",
            example=DIDCommPrefix.qualify_current(HSProto.RFC23.name),
            validate=lambda hsp: HSProto.get(hsp) is not None,
        ),
        required=False,
    )
    use_public_did = fields.Boolean(
        default=False,
        description="Whether to use public DID in invitation",
        example=False,
    )
    metadata = fields.Dict(
        description=(
            "Optional metadata to attach to the connection created with "
            "the invitation"
        ),
        required=False,
    )
<<<<<<< HEAD
    my_label = fields.Str(
        description="Label for connection invitation",
        required=False,
        example="Invitation to Barry",
    )
    alias = fields.Str(
        description="Alias for connection",
        required=False,
        example="Barry",
=======
    mediation_id = fields.Str(
        required=False,
        description="Identifier for active mediation record to be used",
        **MEDIATION_ID_SCHEMA
>>>>>>> b46280b5
    )


class InvitationReceiveQueryStringSchema(OpenAPISchema):
    """Parameters and validators for receive invitation request query string."""

    alias = fields.Str(
        description="Alias for connection",
        required=False,
        example="Barry",
    )
    auto_accept = fields.Boolean(
        description="Auto-accept connection (defaults to configuration)",
        required=False,
    )
    use_existing_connection = fields.Boolean(
        description="Use an existing connection, if possible",
        required=False,
        default=True,
    )
    mediation_id = fields.Str(
        required=False,
        description="Identifier for active mediation record to be used",
        **MEDIATION_ID_SCHEMA
    )


class InvitationReceiveRequestSchema(InvitationMessageSchema):
    """Invitation request schema."""

    service = fields.Field()


@docs(
    tags=["out-of-band"],
    summary="Create a new connection invitation",
)
@querystring_schema(InvitationCreateQueryStringSchema())
@request_schema(InvitationCreateRequestSchema())
@response_schema(InvitationRecordSchema(), description="")
async def invitation_create(request: web.BaseRequest):
    """
    Request handler for creating a new connection invitation.

    Args:
        request: aiohttp request object

    Returns:
        The out of band invitation details

    """
    context: AdminRequestContext = request["context"]

    body = await request.json() if request.body_exists else {}
    attachments = body.get("attachments")
    handshake_protocols = body.get("handshake_protocols", [])
    use_public_did = body.get("use_public_did", False)
    metadata = body.get("metadata")
    my_label = request.query.get("my_label")
    alias = request.query.get("alias")

    multi_use = json.loads(request.query.get("multi_use", "false"))
    auto_accept = json.loads(request.query.get("auto_accept", "null"))
    mediation_id = body.get("mediation_id")
    session = await context.session()
    oob_mgr = OutOfBandManager(session)
    try:
        invi_rec = await oob_mgr.create_invitation(
            my_label=my_label,
            auto_accept=auto_accept,
            public=use_public_did,
            hs_protos=[
                h for h in [HSProto.get(hsp) for hsp in handshake_protocols] if h
            ],
            multi_use=multi_use,
            attachments=attachments,
            metadata=metadata,
<<<<<<< HEAD
            alias=alias,
=======
            mediation_id=mediation_id,
>>>>>>> b46280b5
        )
    except (StorageNotFoundError, ValidationError, OutOfBandManagerError) as e:
        raise web.HTTPBadRequest(reason=str(e))

    return web.json_response(invi_rec.serialize())


@docs(
    tags=["out-of-band"],
    summary="Receive a new connection invitation",
)
@querystring_schema(InvitationReceiveQueryStringSchema())
@request_schema(InvitationReceiveRequestSchema())
@response_schema(ConnRecordSchema(), 200, description="")
async def invitation_receive(request: web.BaseRequest):
    """
    Request handler for receiving a new connection invitation.

    Args:
        request: aiohttp request object

    Returns:
        The out of band invitation details

    """

    context: AdminRequestContext = request["context"]
    if context.settings.get("admin.no_receive_invites"):
        raise web.HTTPForbidden(
            reason="Configuration does not allow receipt of invitations"
        )

    session = await context.session()
    oob_mgr = OutOfBandManager(session)

    body = await request.json()
    auto_accept = json.loads(request.query.get("auto_accept", "null"))
    alias = request.query.get("alias")
    # By default, try to use an existing connection
    use_existing_conn = json.loads(request.query.get("use_existing_connection", "true"))
    mediation_id = request.query.get("mediation_id")
    try:
        invitation = InvitationMessage.deserialize(body)
        result = await oob_mgr.receive_invitation(
            invitation,
            auto_accept=auto_accept,
            alias=alias,
            use_existing_connection=use_existing_conn,
            mediation_id=mediation_id,
        )
    except (DIDXManagerError, StorageError, BaseModelError) as err:
        raise web.HTTPBadRequest(reason=err.roll_up) from err

    return web.json_response(result)


async def register(app: web.Application):
    """Register routes."""
    app.add_routes(
        [
            web.post("/out-of-band/create-invitation", invitation_create),
            web.post("/out-of-band/receive-invitation", invitation_receive),
        ]
    )


def post_process_routes(app: web.Application):
    """Amend swagger API."""

    # Add top-level tags description
    if "tags" not in app._state["swagger_dict"]:
        app._state["swagger_dict"]["tags"] = []
    app._state["swagger_dict"]["tags"].append(
        {
            "name": "out-of-band",
            "description": "Out-of-band connections",
            "externalDocs": {
                "description": "Design",
                "url": SPEC_URI,
            },
        }
    )<|MERGE_RESOLUTION|>--- conflicted
+++ resolved
@@ -12,7 +12,7 @@
 from ....connections.models.conn_record import ConnRecordSchema
 from ....messaging.models.base import BaseModelError
 from ....messaging.models.openapi import OpenAPISchema
-from ....messaging.valid import UUIDFour
+from ....messaging.valid import UUIDFour, UUID4
 from ....storage.error import StorageError, StorageNotFoundError
 
 from ...didcomm_prefix import DIDCommPrefix
@@ -24,10 +24,6 @@
 from .models.invitation import InvitationRecordSchema
 
 LOGGER = logging.getLogger(__name__)
-MEDIATION_ID_SCHEMA = {
-    "validate": UUIDFour(),
-    "example": UUIDFour.EXAMPLE,
-}
 
 
 class OutOfBandModuleResponseSchema(OpenAPISchema):
@@ -91,7 +87,6 @@
         ),
         required=False,
     )
-<<<<<<< HEAD
     my_label = fields.Str(
         description="Label for connection invitation",
         required=False,
@@ -101,12 +96,10 @@
         description="Alias for connection",
         required=False,
         example="Barry",
-=======
     mediation_id = fields.Str(
         required=False,
         description="Identifier for active mediation record to be used",
-        **MEDIATION_ID_SCHEMA
->>>>>>> b46280b5
+        **UUID4,
     )
 
 
@@ -130,7 +123,7 @@
     mediation_id = fields.Str(
         required=False,
         description="Identifier for active mediation record to be used",
-        **MEDIATION_ID_SCHEMA
+        **UUID4,
     )
 
 
@@ -184,11 +177,8 @@
             multi_use=multi_use,
             attachments=attachments,
             metadata=metadata,
-<<<<<<< HEAD
             alias=alias,
-=======
             mediation_id=mediation_id,
->>>>>>> b46280b5
         )
     except (StorageNotFoundError, ValidationError, OutOfBandManagerError) as e:
         raise web.HTTPBadRequest(reason=str(e))
