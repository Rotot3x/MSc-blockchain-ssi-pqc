"""Credential exchange admin routes."""

import logging

from json.decoder import JSONDecodeError
from typing import Mapping

from aiohttp import web
from aiohttp_apispec import (
    docs,
    match_info_schema,
    querystring_schema,
    request_schema,
    response_schema,
)
from marshmallow import fields, validate, validates_schema, ValidationError

from ...out_of_band.v1_0.models.oob_record import OobRecord
from ....wallet.util import default_did_from_verkey
from ....admin.request_context import AdminRequestContext
from ....connections.models.conn_record import ConnRecord
from ....core.profile import Profile
from ....indy.holder import IndyHolderError
from ....indy.issuer import IndyIssuerError
from ....ledger.error import LedgerError
from ....messaging.decorators.attach_decorator import AttachDecorator
from ....messaging.models.base import BaseModelError
from ....messaging.models.openapi import OpenAPISchema
from ....messaging.valid import (
    INDY_CRED_DEF_ID,
    INDY_DID,
    INDY_SCHEMA_ID,
    INDY_VERSION,
    UUIDFour,
    UUID4,
)
from ....storage.error import StorageError, StorageNotFoundError
from ....utils.tracing import trace_event, get_timer, AdminAPIMessageTracingSchema
from ....vc.ld_proofs.error import LinkedDataProofException

from . import problem_report_for_record, report_problem
from .manager import V20CredManager, V20CredManagerError
from .message_types import ATTACHMENT_FORMAT, CRED_20_PROPOSAL, SPEC_URI
from .messages.cred_format import V20CredFormat
from .messages.cred_problem_report import ProblemReportReason
from .messages.cred_proposal import V20CredProposal
from .messages.inner.cred_preview import V20CredPreview, V20CredPreviewSchema
from .models.cred_ex_record import V20CredExRecord, V20CredExRecordSchema
from .models.detail.ld_proof import V20CredExRecordLDProofSchema
from .models.detail.indy import V20CredExRecordIndySchema
from .formats.handler import V20CredFormatError
from .formats.ld_proof.models.cred_detail import LDProofVCDetailSchema

LOGGER = logging.getLogger(__name__)


class V20IssueCredentialModuleResponseSchema(OpenAPISchema):
    """Response schema for v2.0 Issue Credential Module."""


class V20CredExRecordListQueryStringSchema(OpenAPISchema):
    """Parameters and validators for credential exchange record list query."""

    connection_id = fields.UUID(
        description="Connection identifier",
        required=False,
        example=UUIDFour.EXAMPLE,  # typically but not necessarily a UUID4
    )
    thread_id = fields.UUID(
        description="Thread identifier",
        required=False,
        example=UUIDFour.EXAMPLE,  # typically but not necessarily a UUID4
    )
    role = fields.Str(
        description="Role assigned in credential exchange",
        required=False,
        validate=validate.OneOf(
            [
                getattr(V20CredExRecord, m)
                for m in vars(V20CredExRecord)
                if m.startswith("ROLE_")
            ]
        ),
    )
    state = fields.Str(
        description="Credential exchange state",
        required=False,
        validate=validate.OneOf(
            [
                getattr(V20CredExRecord, m)
                for m in vars(V20CredExRecord)
                if m.startswith("STATE_")
            ]
        ),
    )


class V20CredExRecordDetailSchema(OpenAPISchema):
    """Credential exchange record and any per-format details."""

    cred_ex_record = fields.Nested(
        V20CredExRecordSchema,
        required=False,
        description="Credential exchange record",
    )

    indy = fields.Nested(
        V20CredExRecordIndySchema,
        required=False,
    )
    ld_proof = fields.Nested(
        V20CredExRecordLDProofSchema,
        required=False,
    )


class V20CredExRecordListResultSchema(OpenAPISchema):
    """Result schema for credential exchange record list query."""

    results = fields.List(
        fields.Nested(V20CredExRecordDetailSchema),
        description="Credential exchange records and corresponding detail records",
    )


class V20CredStoreRequestSchema(OpenAPISchema):
    """Request schema for sending a credential store admin message."""

    credential_id = fields.Str(required=False)


class V20CredFilterIndySchema(OpenAPISchema):
    """Indy credential filtration criteria."""

    cred_def_id = fields.Str(
        description="Credential definition identifier",
        required=False,
        **INDY_CRED_DEF_ID,
    )
    schema_id = fields.Str(
        description="Schema identifier", required=False, **INDY_SCHEMA_ID
    )
    schema_issuer_did = fields.Str(
        description="Schema issuer DID", required=False, **INDY_DID
    )
    schema_name = fields.Str(
        description="Schema name", required=False, example="preferences"
    )
    schema_version = fields.Str(
        description="Schema version", required=False, **INDY_VERSION
    )
    issuer_did = fields.Str(
        description="Credential issuer DID", required=False, **INDY_DID
    )


class V20CredFilterSchema(OpenAPISchema):
    """Credential filtration criteria."""

    indy = fields.Nested(
        V20CredFilterIndySchema,
        required=False,
        description="Credential filter for indy",
    )
    ld_proof = fields.Nested(
        LDProofVCDetailSchema,
        required=False,
        description="Credential filter for linked data proof",
    )

    @validates_schema
    def validate_fields(self, data, **kwargs):
        """
        Validate schema fields.

        Data must have indy, ld_proof, or both.

        Args:
            data: The data to validate

        Raises:
            ValidationError: if data has neither indy nor ld_proof

        """
        if not any(f.api in data for f in V20CredFormat.Format):
            raise ValidationError(
                "V20CredFilterSchema requires indy, ld_proof, or both"
            )


class V20IssueCredSchemaCore(AdminAPIMessageTracingSchema):
    """Filter, auto-remove, comment, trace."""

    filter_ = fields.Nested(
        V20CredFilterSchema,
        required=True,
        data_key="filter",
        description="Credential specification criteria by format",
    )
    auto_remove = fields.Bool(
        description=(
            "Whether to remove the credential exchange record on completion "
            "(overrides --preserve-exchange-records configuration setting)"
        ),
        required=False,
    )
    comment = fields.Str(
        description="Human-readable comment", required=False, allow_none=True
    )

    credential_preview = fields.Nested(V20CredPreviewSchema, required=False)

    @validates_schema
    def validate(self, data, **kwargs):
        """Make sure preview is present when indy format is present."""

        if data.get("filter", {}).get("indy") and not data.get("credential_preview"):
            raise ValidationError(
                "Credential preview is required if indy filter is present"
            )


class V20CredFilterLDProofSchema(OpenAPISchema):
    """Credential filtration criteria."""

    ld_proof = fields.Nested(
        LDProofVCDetailSchema,
        required=True,
        description="Credential filter for linked data proof",
    )


class V20CredRequestFreeSchema(AdminAPIMessageTracingSchema):
    """Filter, auto-remove, comment, trace."""

    connection_id = fields.UUID(
        description="Connection identifier",
        required=True,
        example=UUIDFour.EXAMPLE,  # typically but not necessarily a UUID4
    )
    # Request can only start with LD Proof
    filter_ = fields.Nested(
        V20CredFilterLDProofSchema,
        required=True,
        data_key="filter",
        description="Credential specification criteria by format",
    )
    auto_remove = fields.Bool(
        description=(
            "Whether to remove the credential exchange record on completion "
            "(overrides --preserve-exchange-records configuration setting)"
        ),
        required=False,
    )
    comment = fields.Str(
        description="Human-readable comment", required=False, allow_none=True
    )
    trace = fields.Bool(
        description="Whether to trace event (default false)",
        required=False,
        example=False,
    )
    holder_did = fields.Str(
        description="Holder DID to substitute for the credentialSubject.id",
        required=False,
        allow_none=True,
        example="did:key:ahsdkjahsdkjhaskjdhakjshdkajhsdkjahs",
    )


class V20CredExFreeSchema(V20IssueCredSchemaCore):
    """Request schema for sending credential admin message."""

    connection_id = fields.UUID(
        description="Connection identifier",
        required=True,
        example=UUIDFour.EXAMPLE,  # typically but not necessarily a UUID4
    )


class V20CredBoundOfferRequestSchema(OpenAPISchema):
    """Request schema for sending bound credential offer admin message."""

    filter_ = fields.Nested(
        V20CredFilterSchema,
        required=False,
        data_key="filter",
        description="Credential specification criteria by format",
    )
    counter_preview = fields.Nested(
        V20CredPreviewSchema,
        required=False,
        description="Optional content for counter-proposal",
    )

    @validates_schema
    def validate_fields(self, data, **kwargs):
        """Validate schema fields: need both filter and counter_preview or neither."""
        if (
            "filter_" in data
            and ("indy" in data["filter_"] or "ld_proof" in data["filter_"])
        ) ^ ("counter_preview" in data):
            raise ValidationError(
                f"V20CredBoundOfferRequestSchema\n{data}\nrequires "
                "both indy/ld_proof filter and counter_preview or neither"
            )


class V20CredOfferRequestSchema(V20IssueCredSchemaCore):
    """Request schema for sending credential offer admin message."""

    connection_id = fields.UUID(
        description="Connection identifier",
        required=True,
        example=UUIDFour.EXAMPLE,  # typically but not necessarily a UUID4
    )
    auto_issue = fields.Bool(
        description=(
            "Whether to respond automatically to credential requests, creating "
            "and issuing requested credentials"
        ),
        required=False,
    )


class V20CredOfferConnFreeRequestSchema(V20IssueCredSchemaCore):
    """Request schema for creating credential offer free from connection."""

    auto_issue = fields.Bool(
        description=(
            "Whether to respond automatically to credential requests, creating "
            "and issuing requested credentials"
        ),
        required=False,
    )


class V20CredRequestRequestSchema(OpenAPISchema):
    """Request schema for sending credential request message."""

    holder_did = fields.Str(
        description="Holder DID to substitute for the credentialSubject.id",
        required=False,
        allow_none=True,
        example="did:key:ahsdkjahsdkjhaskjdhakjshdkajhsdkjahs",
    )


class V20CredIssueRequestSchema(OpenAPISchema):
    """Request schema for sending credential issue admin message."""

    comment = fields.Str(
        description="Human-readable comment", required=False, allow_none=True
    )


class V20CredIssueProblemReportRequestSchema(OpenAPISchema):
    """Request schema for sending problem report."""

    description = fields.Str(required=True)


class V20CredIdMatchInfoSchema(OpenAPISchema):
    """Path parameters and validators for request taking credential id."""

    credential_id = fields.Str(
        description="Credential identifier", required=True, example=UUIDFour.EXAMPLE
    )


class V20CredExIdMatchInfoSchema(OpenAPISchema):
    """Path parameters and validators for request taking credential exchange id."""

    cred_ex_id = fields.Str(
        description="Credential exchange identifier", required=True, **UUID4
    )


def _formats_filters(filt_spec: Mapping) -> Mapping:
    """Break out formats and filters for v2.0 cred proposal messages."""

    return (
        {
            "formats": [
                V20CredFormat(
                    attach_id=fmt_api,
                    format_=ATTACHMENT_FORMAT[CRED_20_PROPOSAL][fmt_api],
                )
                for fmt_api in filt_spec
            ],
            "filters_attach": [
                AttachDecorator.data_base64(filt_by_fmt, ident=fmt_api)
                for (fmt_api, filt_by_fmt) in filt_spec.items()
            ],
        }
        if filt_spec
        else {}
    )


async def _get_attached_credentials(
    profile: Profile, cred_ex_record: V20CredExRecord
) -> Mapping:
    """Fetch the detail records attached to a credential exchange."""
    result = {}

    for fmt in V20CredFormat.Format:
        detail_record = await fmt.handler(profile).get_detail_record(
            cred_ex_record.cred_ex_id
        )
        if detail_record:
            result[fmt.api] = detail_record

    return result


def _format_result_with_details(
    cred_ex_record: V20CredExRecord, details: Mapping
) -> Mapping:
    """Get credential exchange result with detail records."""
    result = {"cred_ex_record": cred_ex_record.serialize()}
    for fmt in V20CredFormat.Format:
        ident = fmt.api
        detail_record = details.get(ident)
        result[ident] = detail_record.serialize() if detail_record else None
    return result


@docs(
    tags=["issue-credential v2.0"],
    summary="Fetch all credential exchange records",
)
@querystring_schema(V20CredExRecordListQueryStringSchema)
@response_schema(V20CredExRecordListResultSchema(), 200, description="")
async def credential_exchange_list(request: web.BaseRequest):
    """
    Request handler for searching credential exchange records.

    Args:
        request: aiohttp request object

    Returns:
        The connection list response

    """
    context: AdminRequestContext = request["context"]
    profile = context.profile
    tag_filter = {}
    if "thread_id" in request.query and request.query["thread_id"] != "":
        tag_filter["thread_id"] = request.query["thread_id"]
    post_filter = {
        k: request.query[k]
        for k in ("connection_id", "role", "state")
        if request.query.get(k, "") != ""
    }

    try:
        async with profile.session() as session:
            cred_ex_records = await V20CredExRecord.query(
                session=session,
                tag_filter=tag_filter,
                post_filter_positive=post_filter,
            )

        results = []
        for cxr in cred_ex_records:
            details = await _get_attached_credentials(profile, cxr)
            result = _format_result_with_details(cxr, details)
            results.append(result)

    except (StorageError, BaseModelError) as err:
        raise web.HTTPBadRequest(reason=err.roll_up) from err

    return web.json_response({"results": results})


@docs(
    tags=["issue-credential v2.0"],
    summary="Fetch a single credential exchange record",
)
@match_info_schema(V20CredExIdMatchInfoSchema())
@response_schema(V20CredExRecordDetailSchema(), 200, description="")
async def credential_exchange_retrieve(request: web.BaseRequest):
    """
    Request handler for fetching single credential exchange record.

    Args:
        request: aiohttp request object

    Returns:
        The credential exchange record

    """
    context: AdminRequestContext = request["context"]
    profile = context.profile
    outbound_handler = request["outbound_message_router"]

    cred_ex_id = request.match_info["cred_ex_id"]
    cred_ex_record = None
    try:
        async with profile.session() as session:
            cred_ex_record = await V20CredExRecord.retrieve_by_id(session, cred_ex_id)

        details = await _get_attached_credentials(profile, cred_ex_record)
        result = _format_result_with_details(cred_ex_record, details)
    except StorageNotFoundError as err:
        # no such cred ex record: not protocol error, user fat-fingered id
        raise web.HTTPNotFound(reason=err.roll_up) from err
    except (BaseModelError, StorageError) as err:
        # present but broken or hopeless: protocol error
        await report_problem(
            err,
            ProblemReportReason.ISSUANCE_ABANDONED.value,
            web.HTTPBadRequest,
            cred_ex_record,
            outbound_handler,
        )

    return web.json_response(result)


@docs(
    tags=["issue-credential v2.0"],
    summary="Create credential from attribute values",
)
@request_schema(V20IssueCredSchemaCore())
@response_schema(V20CredExRecordSchema(), 200, description="")
async def credential_exchange_create(request: web.BaseRequest):
    """
    Request handler for creating a credential from attr values.

    The internal credential record will be created without the credential
    being sent to any connection. This can be used in conjunction with
    the `oob` protocols to bind messages to an out of band message.

    Args:
        request: aiohttp request object

    Returns:
        The credential exchange record

    """
    r_time = get_timer()

    context: AdminRequestContext = request["context"]

    body = await request.json()

    comment = body.get("comment")
    preview_spec = body.get("credential_preview")
    filt_spec = body.get("filter")
    auto_remove = body.get("auto_remove")
    if not filt_spec:
        raise web.HTTPBadRequest(reason="Missing filter")
    trace_msg = body.get("trace")

    try:
        # Not all formats use credential preview
        cred_preview = (
            V20CredPreview.deserialize(preview_spec) if preview_spec else None
        )
        cred_proposal = V20CredProposal(
            comment=comment,
            credential_preview=cred_preview,
            **_formats_filters(filt_spec),
        )
        cred_proposal.assign_trace_decorator(
            context.settings,
            trace_msg,
        )

        trace_event(
            context.settings,
            cred_proposal,
            outcome="credential_exchange_create.START",
        )

        cred_manager = V20CredManager(context.profile)
        (cred_ex_record, cred_offer_message) = await cred_manager.prepare_send(
            connection_id=None,
            cred_proposal=cred_proposal,
            auto_remove=auto_remove,
        )
    except (StorageError, BaseModelError) as err:
        raise web.HTTPBadRequest(reason=err.roll_up) from err

    trace_event(
        context.settings,
        cred_offer_message,
        outcome="credential_exchange_create.END",
        perf_counter=r_time,
    )

    return web.json_response(cred_ex_record.serialize())


@docs(
    tags=["issue-credential v2.0"],
    summary="Send holder a credential, automating entire flow",
)
@request_schema(V20CredExFreeSchema())
@response_schema(V20CredExRecordSchema(), 200, description="")
async def credential_exchange_send(request: web.BaseRequest):
    """
    Request handler for sending credential from issuer to holder from attr values.

    If both issuer and holder are configured for automatic responses, the operation
    ultimately results in credential issue; otherwise, the result waits on the first
    response not automated; the credential exchange record retains state regardless.

    Args:
        request: aiohttp request object

    Returns:
        The credential exchange record

    """
    r_time = get_timer()

    context: AdminRequestContext = request["context"]
    profile = context.profile
    outbound_handler = request["outbound_message_router"]

    body = await request.json()

    comment = body.get("comment")
    connection_id = body.get("connection_id")
    filt_spec = body.get("filter")
    if not filt_spec:
        raise web.HTTPBadRequest(reason="Missing filter")
    preview_spec = body.get("credential_preview")
    auto_remove = body.get("auto_remove")
    trace_msg = body.get("trace")

    conn_record = None
    cred_ex_record = None
    try:
        # Not all formats use credential preview
        cred_preview = (
            V20CredPreview.deserialize(preview_spec) if preview_spec else None
        )
        async with profile.session() as session:
            conn_record = await ConnRecord.retrieve_by_id(session, connection_id)
        if not conn_record.is_ready:
            raise web.HTTPForbidden(reason=f"Connection {connection_id} not ready")

        # TODO: why do we create a proposal and then use that to create an offer.
        # Seems easier to just pass the proposal data to the format specific handler
        cred_proposal = V20CredProposal(
            comment=comment,
            credential_preview=cred_preview,
            **_formats_filters(filt_spec),
        )
        cred_proposal.assign_trace_decorator(
            context.settings,
            trace_msg,
        )

        trace_event(
            context.settings,
            cred_proposal,
            outcome="credential_exchange_send.START",
        )

        cred_manager = V20CredManager(profile)
        (cred_ex_record, cred_offer_message) = await cred_manager.prepare_send(
            connection_id,
            cred_proposal=cred_proposal,
            auto_remove=auto_remove,
        )
        result = cred_ex_record.serialize()

    except (
        BaseModelError,
        LedgerError,
        StorageError,
        V20CredManagerError,
        V20CredFormatError,
    ) as err:
        LOGGER.exception("Error preparing credential offer")
        if cred_ex_record:
            async with profile.session() as session:
                await cred_ex_record.save_error_state(session, reason=err.roll_up)
        await report_problem(
            err,
            ProblemReportReason.ISSUANCE_ABANDONED.value,
            web.HTTPBadRequest,
            cred_ex_record or conn_record,
            outbound_handler,
        )

    await outbound_handler(
        cred_offer_message,
        connection_id=cred_ex_record.connection_id,
    )

    trace_event(
        context.settings,
        cred_offer_message,
        outcome="credential_exchange_send.END",
        perf_counter=r_time,
    )

    return web.json_response(result)


@docs(
    tags=["issue-credential v2.0"],
    summary="Send issuer a credential proposal",
)
@request_schema(V20CredExFreeSchema())
@response_schema(V20CredExRecordSchema(), 200, description="")
async def credential_exchange_send_proposal(request: web.BaseRequest):
    """
    Request handler for sending credential proposal.

    Args:
        request: aiohttp request object

    Returns:
        The credential exchange record

    """
    r_time = get_timer()

    context: AdminRequestContext = request["context"]
    profile = context.profile
    outbound_handler = request["outbound_message_router"]

    body = await request.json()

    connection_id = body.get("connection_id")
    comment = body.get("comment")
    preview_spec = body.get("credential_preview")
    filt_spec = body.get("filter")
    if not filt_spec:
        raise web.HTTPBadRequest(reason="Missing filter")
    auto_remove = body.get("auto_remove")
    trace_msg = body.get("trace")

    conn_record = None
    cred_ex_record = None
    try:
        cred_preview = (
            V20CredPreview.deserialize(preview_spec) if preview_spec else None
        )
        async with profile.session() as session:
            conn_record = await ConnRecord.retrieve_by_id(session, connection_id)
        if not conn_record.is_ready:
            raise web.HTTPForbidden(reason=f"Connection {connection_id} not ready")

        cred_manager = V20CredManager(profile)
        cred_ex_record = await cred_manager.create_proposal(
            connection_id=connection_id,
            auto_remove=auto_remove,
            comment=comment,
            cred_preview=cred_preview,
            trace=trace_msg,
            fmt2filter={
                V20CredFormat.Format.get(fmt_api): filt_by_fmt
                for (fmt_api, filt_by_fmt) in filt_spec.items()
            },
        )

        cred_proposal_message = cred_ex_record.cred_proposal
        result = cred_ex_record.serialize()

    except (BaseModelError, StorageError) as err:
        LOGGER.exception("Error preparing credential proposal")
        if cred_ex_record:
            async with profile.session() as session:
                await cred_ex_record.save_error_state(session, reason=err.roll_up)
        await report_problem(
            err,
            ProblemReportReason.ISSUANCE_ABANDONED.value,
            web.HTTPBadRequest,
            cred_ex_record or conn_record,
            outbound_handler,
        )

    await outbound_handler(cred_proposal_message, connection_id=connection_id)

    trace_event(
        context.settings,
        cred_proposal_message,
        outcome="credential_exchange_send_proposal.END",
        perf_counter=r_time,
    )

    return web.json_response(result)


async def _create_free_offer(
    profile: Profile,
    filt_spec: Mapping = None,
    connection_id: str = None,
    auto_issue: bool = False,
    auto_remove: bool = False,
    preview_spec: dict = None,
    comment: str = None,
    trace_msg: bool = None,
):
    """Create a credential offer and related exchange record."""

    cred_preview = V20CredPreview.deserialize(preview_spec) if preview_spec else None
    cred_proposal = V20CredProposal(
        comment=comment,
        credential_preview=cred_preview,
        **_formats_filters(filt_spec),
    )
    cred_proposal.assign_trace_decorator(
        profile.settings,
        trace_msg,
    )

    cred_ex_record = V20CredExRecord(
        connection_id=connection_id,
        initiator=V20CredExRecord.INITIATOR_SELF,
        role=V20CredExRecord.ROLE_ISSUER,
        cred_proposal=cred_proposal.serialize(),
        auto_issue=auto_issue,
        auto_remove=auto_remove,
        trace=trace_msg,
    )

    cred_manager = V20CredManager(profile)
    (cred_ex_record, cred_offer_message) = await cred_manager.create_offer(
        cred_ex_record,
        comment=comment,
    )

    return (cred_ex_record, cred_offer_message)


@docs(
    tags=["issue-credential v2.0"],
    summary="Create a credential offer, independent of any proposal or connection",
)
@request_schema(V20CredOfferConnFreeRequestSchema())
@response_schema(V20CredExRecordSchema(), 200, description="")
async def credential_exchange_create_free_offer(request: web.BaseRequest):
    """
    Request handler for creating free credential offer.

    Unlike with `send-offer`, this credential exchange is not tied to a specific
    connection. It must be dispatched out-of-band by the controller.

    Args:
        request: aiohttp request object

    Returns:
        The credential exchange record

    """
    r_time = get_timer()

    context: AdminRequestContext = request["context"]
    profile = context.profile

    body = await request.json()

    auto_issue = body.get(
        "auto_issue", context.settings.get("debug.auto_respond_credential_request")
    )
    auto_remove = body.get("auto_remove")
    comment = body.get("comment")
    preview_spec = body.get("credential_preview")
    filt_spec = body.get("filter")
    if not filt_spec:
        raise web.HTTPBadRequest(reason="Missing filter")
    trace_msg = body.get("trace")
    cred_ex_record = None
    try:
        (cred_ex_record, cred_offer_message) = await _create_free_offer(
            profile=profile,
            filt_spec=filt_spec,
            auto_issue=auto_issue,
            auto_remove=auto_remove,
            preview_spec=preview_spec,
            comment=comment,
            trace_msg=trace_msg,
        )
        result = cred_ex_record.serialize()
    except (
        BaseModelError,
        LedgerError,
        V20CredFormatError,
        V20CredManagerError,
    ) as err:
        LOGGER.exception("Error creating free credential offer")
        if cred_ex_record:
            async with profile.session() as session:
                await cred_ex_record.save_error_state(session, reason=err.roll_up)
        raise web.HTTPBadRequest(reason=err.roll_up)
    trace_event(
        context.settings,
        cred_offer_message,
        outcome="credential_exchange_create_free_offer.END",
        perf_counter=r_time,
    )
    return web.json_response(result)


@docs(
    tags=["issue-credential v2.0"],
    summary="Send holder a credential offer, independent of any proposal",
)
@request_schema(V20CredOfferRequestSchema())
@response_schema(V20CredExRecordSchema(), 200, description="")
async def credential_exchange_send_free_offer(request: web.BaseRequest):
    """
    Request handler for sending free credential offer.

    An issuer initiates a such a credential offer, free from any
    holder-initiated corresponding credential proposal with preview.

    Args:
        request: aiohttp request object

    Returns:
        The credential exchange record

    """
    r_time = get_timer()

    context: AdminRequestContext = request["context"]
    profile = context.profile
    outbound_handler = request["outbound_message_router"]

    body = await request.json()

    connection_id = body.get("connection_id")
    filt_spec = body.get("filter")
    if not filt_spec:
        raise web.HTTPBadRequest(reason="Missing filter")
    auto_issue = body.get(
        "auto_issue", context.settings.get("debug.auto_respond_credential_request")
    )
    auto_remove = body.get("auto_remove")
    comment = body.get("comment")
    preview_spec = body.get("credential_preview")
    trace_msg = body.get("trace")

    cred_ex_record = None
    conn_record = None
    try:
        async with profile.session() as session:
            conn_record = await ConnRecord.retrieve_by_id(session, connection_id)
        if not conn_record.is_ready:
            raise web.HTTPForbidden(reason=f"Connection {connection_id} not ready")

        cred_ex_record, cred_offer_message = await _create_free_offer(
            profile=profile,
            filt_spec=filt_spec,
            connection_id=connection_id,
            auto_issue=auto_issue,
            auto_remove=auto_remove,
            preview_spec=preview_spec,
            comment=comment,
            trace_msg=trace_msg,
        )
        result = cred_ex_record.serialize()

    except (
        BaseModelError,
        IndyIssuerError,
        LedgerError,
        StorageNotFoundError,
        V20CredFormatError,
        V20CredManagerError,
    ) as err:
        LOGGER.exception("Error preparing free credential offer")
        if cred_ex_record:
            async with profile.session() as session:
                await cred_ex_record.save_error_state(session, reason=err.roll_up)
        await report_problem(
            err,
            ProblemReportReason.ISSUANCE_ABANDONED.value,
            web.HTTPBadRequest,
            cred_ex_record or conn_record,
            outbound_handler,
        )

    await outbound_handler(cred_offer_message, connection_id=connection_id)

    trace_event(
        context.settings,
        cred_offer_message,
        outcome="credential_exchange_send_free_offer.END",
        perf_counter=r_time,
    )

    return web.json_response(result)


@docs(
    tags=["issue-credential v2.0"],
    summary="Send holder a credential offer in reference to a proposal with preview",
)
@match_info_schema(V20CredExIdMatchInfoSchema())
@request_schema(V20CredBoundOfferRequestSchema())
@response_schema(V20CredExRecordSchema(), 200, description="")
async def credential_exchange_send_bound_offer(request: web.BaseRequest):
    """
    Request handler for sending bound credential offer.

    A holder initiates this sequence with a credential proposal; this message
    responds with an offer bound to the proposal.

    Args:
        request: aiohttp request object

    Returns:
        The credential exchange record

    """
    r_time = get_timer()

    context: AdminRequestContext = request["context"]
    profile = context.profile
    outbound_handler = request["outbound_message_router"]

    body = await request.json() if request.body_exists else {}
    filt_spec = body.get("filter")
    preview_spec = body.get("counter_preview")

    cred_ex_id = request.match_info["cred_ex_id"]
    cred_ex_record = None
    conn_record = None
    try:
        async with profile.session() as session:
            try:
                cred_ex_record = await V20CredExRecord.retrieve_by_id(
                    session,
                    cred_ex_id,
                )
            except StorageNotFoundError as err:
                raise web.HTTPNotFound(reason=err.roll_up) from err

            connection_id = cred_ex_record.connection_id
            if cred_ex_record.state != (
                V20CredExRecord.STATE_PROPOSAL_RECEIVED
            ):  # check state here: manager call creates free offers too
                raise V20CredManagerError(
                    f"Credential exchange record {cred_ex_record.cred_ex_id} "
                    f"in {cred_ex_record.state} state "
                    f"(must be {V20CredExRecord.STATE_PROPOSAL_RECEIVED})"
                )

            conn_record = await ConnRecord.retrieve_by_id(session, connection_id)
            if not conn_record.is_ready:
                raise web.HTTPForbidden(reason=f"Connection {connection_id} not ready")

        cred_manager = V20CredManager(profile)
        (cred_ex_record, cred_offer_message) = await cred_manager.create_offer(
            cred_ex_record,
            counter_proposal=V20CredProposal(
                comment=None,
                credential_preview=V20CredPreview.deserialize(preview_spec),
                **_formats_filters(filt_spec),
            )
            if preview_spec
            else None,
            comment=None,
        )

        result = cred_ex_record.serialize()

    except (
        BaseModelError,
        IndyIssuerError,
        LedgerError,
        StorageError,
        V20CredFormatError,
        V20CredManagerError,
    ) as err:
        LOGGER.exception("Error preparing bound credential offer")
        if cred_ex_record:
            async with profile.session() as session:
                await cred_ex_record.save_error_state(session, reason=err.roll_up)
        await report_problem(
            err,
            ProblemReportReason.ISSUANCE_ABANDONED.value,
            web.HTTPBadRequest,
            cred_ex_record,
            outbound_handler,
        )
    except LinkedDataProofException as err:
        raise web.HTTPBadRequest(reason=err) from err

    await outbound_handler(cred_offer_message, connection_id=connection_id)

    trace_event(
        context.settings,
        cred_offer_message,
        outcome="credential_exchange_send_bound_offer.END",
        perf_counter=r_time,
    )

    return web.json_response(result)


@docs(
    tags=["issue-credential v2.0"],
    summary=(
        "Send issuer a credential request not bound to an existing thread."
        " Indy credentials cannot start at a request"
    ),
)
@request_schema(V20CredRequestFreeSchema())
@response_schema(V20CredExRecordSchema(), 200, description="")
async def credential_exchange_send_free_request(request: web.BaseRequest):
    """
    Request handler for sending free credential request.

    Args:
        request: aiohttp request object

    Returns:
        The credential exchange record

    """
    r_time = get_timer()

    context: AdminRequestContext = request["context"]
    profile = context.profile
    outbound_handler = request["outbound_message_router"]

    body = await request.json()

    connection_id = body.get("connection_id")
    comment = body.get("comment")
    filt_spec = body.get("filter")
    if not filt_spec:
        raise web.HTTPBadRequest(reason="Missing filter")
    auto_remove = body.get("auto_remove")
    trace_msg = body.get("trace")
    holder_did = body.get("holder_did")

    conn_record = None
    cred_ex_record = None
    try:
        try:
            async with profile.session() as session:
                conn_record = await ConnRecord.retrieve_by_id(session, connection_id)
            if not conn_record.is_ready:
                raise web.HTTPForbidden(reason=f"Connection {connection_id} not ready")
        except StorageNotFoundError as err:
            raise web.HTTPBadRequest(reason=err.roll_up) from err

        cred_manager = V20CredManager(profile)

        cred_proposal = V20CredProposal(
            comment=comment,
            **_formats_filters(filt_spec),
        )

        cred_ex_record = V20CredExRecord(
            connection_id=connection_id,
            auto_remove=auto_remove,
            cred_proposal=cred_proposal.serialize(),
            initiator=V20CredExRecord.INITIATOR_SELF,
            role=V20CredExRecord.ROLE_HOLDER,
            trace=trace_msg,
        )

        cred_ex_record, cred_request_message = await cred_manager.create_request(
            cred_ex_record=cred_ex_record,
            holder_did=holder_did,
            comment=comment,
        )

        result = cred_ex_record.serialize()

    except (
        BaseModelError,
        IndyHolderError,
        LedgerError,
        StorageError,
        V20CredManagerError,
    ) as err:
        LOGGER.exception("Error preparing free credential request")
        if cred_ex_record:
            async with profile.session() as session:
                await cred_ex_record.save_error_state(session, reason=err.roll_up)
        await report_problem(
            err,
            ProblemReportReason.ISSUANCE_ABANDONED.value,
            web.HTTPBadRequest,
            cred_ex_record,
            outbound_handler,
        )

    await outbound_handler(cred_request_message, connection_id=connection_id)

    trace_event(
        context.settings,
        cred_request_message,
        outcome="credential_exchange_send_free_request.END",
        perf_counter=r_time,
    )

    return web.json_response(result)


@docs(
    tags=["issue-credential v2.0"],
    summary="Send issuer a credential request",
)
@match_info_schema(V20CredExIdMatchInfoSchema())
@request_schema(V20CredRequestRequestSchema())
@response_schema(V20CredExRecordSchema(), 200, description="")
async def credential_exchange_send_bound_request(request: web.BaseRequest):
    """
    Request handler for sending credential request.

    Args:
        request: aiohttp request object

    Returns:
        The credential exchange record

    """
    r_time = get_timer()

    context: AdminRequestContext = request["context"]
    profile = context.profile
    outbound_handler = request["outbound_message_router"]

    try:
        body = await request.json() or {}
        holder_did = body.get("holder_did")
    except JSONDecodeError:
        holder_did = None

    cred_ex_id = request.match_info["cred_ex_id"]

    cred_ex_record = None
    conn_record = None
    try:
        async with profile.session() as session:
            try:
                cred_ex_record = await V20CredExRecord.retrieve_by_id(
                    session,
                    cred_ex_id,
                )
            except StorageNotFoundError as err:
                raise web.HTTPNotFound(reason=err.roll_up) from err

            conn_record = None
            if cred_ex_record.connection_id:
                try:
                    conn_record = await ConnRecord.retrieve_by_id(
                        session, cred_ex_record.connection_id
                    )
                except StorageNotFoundError as err:
                    raise web.HTTPBadRequest(reason=err.roll_up) from err

        if conn_record and not conn_record.is_ready:
            raise web.HTTPForbidden(
                reason=f"Connection {cred_ex_record.connection_id} not ready"
            )

        if conn_record or holder_did:
            holder_did = holder_did or conn_record.my_did
        else:
            # Need to get the holder DID from the out of band record
            async with profile.session() as session:
                oob_record = await OobRecord.retrieve_by_tag_filter(
                    session,
                    {"invi_msg_id": cred_ex_record.cred_offer._thread.pthid},
                )
                # Transform recipient key into did
                holder_did = default_did_from_verkey(oob_record.our_recipient_key)

        cred_manager = V20CredManager(profile)
        cred_ex_record, cred_request_message = await cred_manager.create_request(
            cred_ex_record,
            holder_did,
        )

        result = cred_ex_record.serialize()

    except (
        BaseModelError,
        IndyHolderError,
        LedgerError,
        StorageError,
        V20CredFormatError,
        V20CredManagerError,
    ) as err:
        LOGGER.exception("Error preparing bound credential request")
        if cred_ex_record:
            async with profile.session() as session:
                await cred_ex_record.save_error_state(session, reason=err.roll_up)
        await report_problem(
            err,
            ProblemReportReason.ISSUANCE_ABANDONED.value,
            web.HTTPBadRequest,
            cred_ex_record,
            outbound_handler,
        )

    await outbound_handler(
        cred_request_message, connection_id=cred_ex_record.connection_id
    )

    trace_event(
        context.settings,
        cred_request_message,
        outcome="credential_exchange_send_bound_request.END",
        perf_counter=r_time,
    )

    return web.json_response(result)


@docs(
    tags=["issue-credential v2.0"],
    summary="Send holder a credential",
)
@match_info_schema(V20CredExIdMatchInfoSchema())
@request_schema(V20CredIssueRequestSchema())
@response_schema(V20CredExRecordDetailSchema(), 200, description="")
async def credential_exchange_issue(request: web.BaseRequest):
    """
    Request handler for sending credential.

    Args:
        request: aiohttp request object

    Returns:
        The credential exchange record

    """
    r_time = get_timer()

    context: AdminRequestContext = request["context"]
    profile = context.profile
    outbound_handler = request["outbound_message_router"]

    body = await request.json()
    comment = body.get("comment")

    cred_ex_id = request.match_info["cred_ex_id"]

    cred_ex_record = None
    conn_record = None
    try:
        async with profile.session() as session:
            try:
                cred_ex_record = await V20CredExRecord.retrieve_by_id(
                    session,
                    cred_ex_id,
                )
            except StorageNotFoundError as err:
                raise web.HTTPNotFound(reason=err.roll_up) from err

<<<<<<< HEAD
            conn_record = None
            if cred_ex_record.connection_id:
                conn_record = await ConnRecord.retrieve_by_id(
                    session, cred_ex_record.connection_id
                )
            if conn_record and not conn_record.is_ready:
                raise web.HTTPForbidden(
                    reason=f"Connection {cred_ex_record.connection_id} not ready"
                )
=======
            conn_record = await ConnRecord.retrieve_by_id(session, connection_id)

        if not conn_record.is_ready:
            raise web.HTTPForbidden(reason=f"Connection {connection_id} not ready")
>>>>>>> 97192ec7

        cred_manager = V20CredManager(profile)
        (cred_ex_record, cred_issue_message) = await cred_manager.issue_credential(
            cred_ex_record,
            comment=comment,
        )

        details = await _get_attached_credentials(profile, cred_ex_record)
        result = _format_result_with_details(cred_ex_record, details)

    except (
        BaseModelError,
        IndyIssuerError,
        LedgerError,
        StorageError,
        V20CredFormatError,
        V20CredManagerError,
    ) as err:
        LOGGER.exception("Error preparing issued credential")
        if cred_ex_record:
            async with profile.session() as session:
                await cred_ex_record.save_error_state(session, reason=err.roll_up)
        await report_problem(
            err,
            ProblemReportReason.ISSUANCE_ABANDONED.value,
            web.HTTPBadRequest,
            cred_ex_record,
            outbound_handler,
        )

    await outbound_handler(
        cred_issue_message, connection_id=cred_ex_record.connection_id
    )

    trace_event(
        context.settings,
        cred_issue_message,
        outcome="credential_exchange_issue.END",
        perf_counter=r_time,
    )

    return web.json_response(result)


@docs(
    tags=["issue-credential v2.0"],
    summary="Store a received credential",
)
@match_info_schema(V20CredExIdMatchInfoSchema())
@request_schema(V20CredStoreRequestSchema())
@response_schema(V20CredExRecordDetailSchema(), 200, description="")
async def credential_exchange_store(request: web.BaseRequest):
    """
    Request handler for storing credential.

    Args:
        request: aiohttp request object

    Returns:
        The credential exchange record

    """
    r_time = get_timer()

    context: AdminRequestContext = request["context"]
    profile = context.profile
    outbound_handler = request["outbound_message_router"]

    try:
        body = await request.json() or {}
        cred_id = body.get("credential_id")
    except JSONDecodeError:
        cred_id = None

    cred_ex_id = request.match_info["cred_ex_id"]
    cred_ex_record = None
    conn_record = None
    try:
        async with profile.session() as session:
            try:
                cred_ex_record = await V20CredExRecord.retrieve_by_id(
                    session,
                    cred_ex_id,
                )
            except StorageNotFoundError as err:
                raise web.HTTPNotFound(reason=err.roll_up) from err

            conn_record = None
            if cred_ex_record.connection_id:
                conn_record = await ConnRecord.retrieve_by_id(
                    session, cred_ex_record.connection_id
                )
            if conn_record and not conn_record.is_ready:
                raise web.HTTPForbidden(
                    reason=f"Connection {cred_ex_record.connection_id} not ready"
                )

        cred_manager = V20CredManager(profile)
        cred_ex_record = await cred_manager.store_credential(cred_ex_record, cred_id)

    except (
        IndyHolderError,
        StorageError,
        V20CredManagerError,
    ) as err:  # treat failure to store as mangled on receipt hence protocol error
        LOGGER.exception("Error storing issued credential")
        if cred_ex_record:
            async with profile.session() as session:
                await cred_ex_record.save_error_state(session, reason=err.roll_up)
        await report_problem(
            err,
            ProblemReportReason.ISSUANCE_ABANDONED.value,
            web.HTTPBadRequest,
            cred_ex_record,
            outbound_handler,
        )

    try:
        # fetch these early, before potential removal
        details = await _get_attached_credentials(profile, cred_ex_record)

        # the record may be auto-removed here
        (
            cred_ex_record,
            cred_ack_message,
        ) = await cred_manager.send_cred_ack(cred_ex_record)

        result = _format_result_with_details(cred_ex_record, details)

    except (
        BaseModelError,
        StorageError,
        V20CredFormatError,
        V20CredManagerError,
    ) as err:
        # protocol finished OK: do not send problem report nor set record state error
        raise web.HTTPBadRequest(reason=err.roll_up) from err

    trace_event(
        context.settings,
        cred_ack_message,
        outcome="credential_exchange_store.END",
        perf_counter=r_time,
    )

    return web.json_response(result)


@docs(
    tags=["issue-credential v2.0"],
    summary="Remove an existing credential exchange record",
)
@match_info_schema(V20CredExIdMatchInfoSchema())
@response_schema(V20IssueCredentialModuleResponseSchema(), 200, description="")
async def credential_exchange_remove(request: web.BaseRequest):
    """
    Request handler for removing a credential exchange record.

    Args:
        request: aiohttp request object

    """
    context: AdminRequestContext = request["context"]

    cred_ex_id = request.match_info["cred_ex_id"]
    try:
        cred_manager = V20CredManager(context.profile)
        await cred_manager.delete_cred_ex_record(cred_ex_id)
    except StorageNotFoundError as err:  # not a protocol error
        raise web.HTTPNotFound(reason=err.roll_up) from err
    except StorageError as err:  # not a protocol error
        raise web.HTTPBadRequest(reason=err.roll_up) from err

    return web.json_response({})


@docs(
    tags=["issue-credential v2.0"],
    summary="Send a problem report for credential exchange",
)
@match_info_schema(V20CredExIdMatchInfoSchema())
@request_schema(V20CredIssueProblemReportRequestSchema())
@response_schema(V20IssueCredentialModuleResponseSchema(), 200, description="")
async def credential_exchange_problem_report(request: web.BaseRequest):
    """
    Request handler for sending problem report.

    Args:
        request: aiohttp request object

    """
    context: AdminRequestContext = request["context"]
    profile = context.profile
    outbound_handler = request["outbound_message_router"]

    cred_ex_id = request.match_info["cred_ex_id"]
    body = await request.json()
    description = body["description"]

    try:
        async with profile.session() as session:
            cred_ex_record = await V20CredExRecord.retrieve_by_id(session, cred_ex_id)
            report = problem_report_for_record(cred_ex_record, description)
            await cred_ex_record.save_error_state(
                session,
                reason=f"created problem report: {description}",
            )
    except StorageNotFoundError as err:  # other party does not care about meta-problems
        raise web.HTTPNotFound(reason=err.roll_up) from err
    except StorageError as err:
        raise web.HTTPBadRequest(reason=err.roll_up) from err

    await outbound_handler(report, connection_id=cred_ex_record.connection_id)

    return web.json_response({})


async def register(app: web.Application):
    """Register routes."""

    app.add_routes(
        [
            web.get(
                "/issue-credential-2.0/records",
                credential_exchange_list,
                allow_head=False,
            ),
            web.post(
                "/issue-credential-2.0/create-offer",
                credential_exchange_create_free_offer,
            ),
            web.get(
                "/issue-credential-2.0/records/{cred_ex_id}",
                credential_exchange_retrieve,
                allow_head=False,
            ),
            web.post("/issue-credential-2.0/create", credential_exchange_create),
            web.post("/issue-credential-2.0/send", credential_exchange_send),
            web.post(
                "/issue-credential-2.0/send-proposal", credential_exchange_send_proposal
            ),
            web.post(
                "/issue-credential-2.0/send-offer", credential_exchange_send_free_offer
            ),
            web.post(
                "/issue-credential-2.0/send-request",
                credential_exchange_send_free_request,
            ),
            web.post(
                "/issue-credential-2.0/records/{cred_ex_id}/send-offer",
                credential_exchange_send_bound_offer,
            ),
            web.post(
                "/issue-credential-2.0/records/{cred_ex_id}/send-request",
                credential_exchange_send_bound_request,
            ),
            web.post(
                "/issue-credential-2.0/records/{cred_ex_id}/issue",
                credential_exchange_issue,
            ),
            web.post(
                "/issue-credential-2.0/records/{cred_ex_id}/store",
                credential_exchange_store,
            ),
            web.post(
                "/issue-credential-2.0/records/{cred_ex_id}/problem-report",
                credential_exchange_problem_report,
            ),
            web.delete(
                "/issue-credential-2.0/records/{cred_ex_id}",
                credential_exchange_remove,
            ),
        ]
    )


def post_process_routes(app: web.Application):
    """Amend swagger API."""

    # Add top-level tags description
    if "tags" not in app._state["swagger_dict"]:
        app._state["swagger_dict"]["tags"] = []
    app._state["swagger_dict"]["tags"].append(
        {
            "name": "issue-credential v2.0",
            "description": "Credential issue v2.0",
            "externalDocs": {"description": "Specification", "url": SPEC_URI},
        }
    )<|MERGE_RESOLUTION|>--- conflicted
+++ resolved
@@ -1356,22 +1356,15 @@
             except StorageNotFoundError as err:
                 raise web.HTTPNotFound(reason=err.roll_up) from err
 
-<<<<<<< HEAD
             conn_record = None
             if cred_ex_record.connection_id:
                 conn_record = await ConnRecord.retrieve_by_id(
                     session, cred_ex_record.connection_id
                 )
-            if conn_record and not conn_record.is_ready:
-                raise web.HTTPForbidden(
-                    reason=f"Connection {cred_ex_record.connection_id} not ready"
-                )
-=======
-            conn_record = await ConnRecord.retrieve_by_id(session, connection_id)
-
-        if not conn_record.is_ready:
-            raise web.HTTPForbidden(reason=f"Connection {connection_id} not ready")
->>>>>>> 97192ec7
+        if conn_record and not conn_record.is_ready:
+            raise web.HTTPForbidden(
+                reason=f"Connection {cred_ex_record.connection_id} not ready"
+            )
 
         cred_manager = V20CredManager(profile)
         (cred_ex_record, cred_issue_message) = await cred_manager.issue_credential(
