import json

import pytest

from asynctest import TestCase as AsyncTestCase
from asynctest import mock as async_mock

from indy.error import IndyError, ErrorCode

from ...config.injection_context import InjectionContext
from ...ledger.base import BaseLedger
from ...storage.base import BaseStorage
from ...storage.basic import BasicStorage
from ...wallet.base import BaseWallet
from ...wallet.indy import IndyWallet

from ..error import RevocationError, RevocationNotSupportedError
from ..indy import IndyRevocation
from ..models.issuer_rev_reg_record import DEFAULT_REGISTRY_SIZE, IssuerRevRegRecord
from ..models.revocation_registry import RevocationRegistry


@pytest.mark.indy
class TestIndyRevocation(AsyncTestCase):
    def setUp(self):
        self.context = InjectionContext(enforce_typing=False)

        Ledger = async_mock.MagicMock(BaseLedger, autospec=True)
        self.ledger = Ledger()
        self.ledger.get_credential_definition = async_mock.CoroutineMock(
            return_value={"value": {"revocation": True}}
        )
        self.ledger.get_revoc_reg_def = async_mock.CoroutineMock()
        self.context.injector.bind_instance(BaseLedger, self.ledger)

        self.storage = BasicStorage()
        self.context.injector.bind_instance(BaseStorage, self.storage)

        self.revoc = IndyRevocation(self.context)
        assert self.revoc._context is self.context

        self.test_did = "sample-did"

    async def test_init_issuer_registry(self):
        CRED_DEF_ID = f"{self.test_did}:3:CL:1234:default"

        result = await self.revoc.init_issuer_registry(CRED_DEF_ID, self.test_did)

        assert result.cred_def_id == CRED_DEF_ID
        assert result.issuer_did == self.test_did
        assert result.issuance_type == IssuerRevRegRecord.ISSUANCE_BY_DEFAULT
        assert result.max_cred_num == DEFAULT_REGISTRY_SIZE
        assert result.revoc_def_type == IssuerRevRegRecord.REVOC_DEF_TYPE_CL
        assert result.tag is None

    async def test_init_issuer_registry_no_cred_def(self):
        CRED_DEF_ID = f"{self.test_did}:3:CL:1234:default"

        self.context.injector.clear_binding(BaseLedger)
        self.ledger.get_credential_definition = async_mock.CoroutineMock(
            return_value=None
        )
        self.context.injector.bind_instance(BaseLedger, self.ledger)

        with self.assertRaises(RevocationNotSupportedError) as x_revo:
            await self.revoc.init_issuer_registry(CRED_DEF_ID, self.test_did)
            assert x_revo.message == "Credential definition not found"

    async def test_init_issuer_registry_no_revocation(self):
        CRED_DEF_ID = f"{self.test_did}:3:CL:1234:default"

        self.context.injector.clear_binding(BaseLedger)
        self.ledger.get_credential_definition = async_mock.CoroutineMock(
            return_value={"value": {}}
        )
        self.context.injector.bind_instance(BaseLedger, self.ledger)

        with self.assertRaises(RevocationNotSupportedError) as x_revo:
            await self.revoc.init_issuer_registry(CRED_DEF_ID, self.test_did)
            assert x_revo.message == "Credential definition does not support revocation"

    async def test_get_active_issuer_rev_reg_record(self):
        CRED_DEF_ID = f"{self.test_did}:3:CL:1234:default"
        rec = await self.revoc.init_issuer_registry(CRED_DEF_ID, self.test_did)
        rec.revoc_reg_id = "dummy"
        rec.state = IssuerRevRegRecord.STATE_ACTIVE
        await rec.save(self.context)

        result = await self.revoc.get_active_issuer_rev_reg_record(CRED_DEF_ID)
        assert rec == result

    async def test_get_active_issuer_rev_reg_record_none(self):
        CRED_DEF_ID = f"{self.test_did}:3:CL:1234:default"
        result = await self.revoc.get_active_issuer_rev_reg_record(CRED_DEF_ID)
        assert result is None

    async def test_get_issuer_rev_reg_record(self):
        CRED_DEF_ID = f"{self.test_did}:3:CL:1234:default"

        rec = await self.revoc.init_issuer_registry(CRED_DEF_ID, self.test_did)
        rec.revoc_reg_id = "dummy"
        rec.generate_registry = async_mock.CoroutineMock()

        with async_mock.patch.object(
<<<<<<< HEAD
            IssuerRevRegRecord, "retrieve_by_revoc_reg_id", async_mock.CoroutineMock(),
=======
            IssuerRevRegRecord, "retrieve_by_revoc_reg_id", async_mock.CoroutineMock()
>>>>>>> ed5d064f
        ) as mock_retrieve_by_rr_id:
            mock_retrieve_by_rr_id.return_value = rec
            await rec.generate_registry(self.context, None)

            result = await self.revoc.get_issuer_rev_reg_record(rec.revoc_reg_id)
            assert result.revoc_reg_id == "dummy"

    async def test_list_issuer_registries(self):
        CRED_DEF_ID = [f"{self.test_did}:3:CL:{i}:default" for i in (1234, 5678)]

        for cd_id in CRED_DEF_ID:
            rec = await self.revoc.init_issuer_registry(cd_id, self.test_did)

        assert len(await self.revoc.list_issuer_registries()) == 2

    async def test_get_ledger_registry(self):
        CRED_DEF_ID = "{self.test_did}:3:CL:1234:default"

        with async_mock.patch.object(
            RevocationRegistry, "from_definition", async_mock.MagicMock()
        ) as mock_from_def:
            result = await self.revoc.get_ledger_registry("dummy")
            assert result == mock_from_def.return_value<|MERGE_RESOLUTION|>--- conflicted
+++ resolved
@@ -102,11 +102,7 @@
         rec.generate_registry = async_mock.CoroutineMock()
 
         with async_mock.patch.object(
-<<<<<<< HEAD
-            IssuerRevRegRecord, "retrieve_by_revoc_reg_id", async_mock.CoroutineMock(),
-=======
             IssuerRevRegRecord, "retrieve_by_revoc_reg_id", async_mock.CoroutineMock()
->>>>>>> ed5d064f
         ) as mock_retrieve_by_rr_id:
             mock_retrieve_by_rr_id.return_value = rec
             await rec.generate_registry(self.context, None)
