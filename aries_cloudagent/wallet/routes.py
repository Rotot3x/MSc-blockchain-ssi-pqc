"""Wallet admin routes."""

import json

from aiohttp import web
from aiohttp_apispec import (
    docs,
    # match_info_schema,
    querystring_schema,
    request_schema,
    response_schema,
)

from marshmallow import fields

from ..ledger.base import BaseLedger
from ..ledger.error import LedgerConfigError, LedgerError
<<<<<<< HEAD
from ..messaging.valid import ENDPOINT, ENDPOINT_TYPE, \
    INDY_CRED_DEF_ID, INDY_DID, INDY_RAW_PUBLIC_KEY
=======
from ..messaging.models.openapi import OpenAPISchema
from ..messaging.valid import ENDPOINT, INDY_CRED_DEF_ID, INDY_DID, INDY_RAW_PUBLIC_KEY
>>>>>>> c3d12c7b

from .base import DIDInfo, BaseWallet
from .error import WalletError, WalletNotFoundError

from ..ledger.util import EndpointType


class DIDSchema(OpenAPISchema):
    """Result schema for a DID."""

    did = fields.Str(description="DID of interest", **INDY_DID)
    verkey = fields.Str(description="Public verification key", **INDY_RAW_PUBLIC_KEY)
    public = fields.Boolean(description="Whether DID is public", example=False)


class DIDResultSchema(OpenAPISchema):
    """Result schema for a DID."""

    result = fields.Nested(DIDSchema())


class DIDListSchema(OpenAPISchema):
    """Result schema for connection list."""

    results = fields.List(fields.Nested(DIDSchema()), description="DID list")


<<<<<<< HEAD
class DIDEndpointWithTypeSchema(Schema):
    """Request schema to set DID endpoint of particular type."""

    did = fields.Str(description="DID of interest", required=True, **INDY_DID)
    endpoint = fields.Str(
        description="Endpoint to set (omit to delete)", required=False, **ENDPOINT)
    endpoint_type = fields.Str(
        description="""
        Endpoint type to set (default 'endpoint'). Affects only public DIDs.""",
        required=False, **ENDPOINT_TYPE)


class DIDEndpointSchema(Schema):
=======
class DIDEndpointSchema(OpenAPISchema):
>>>>>>> c3d12c7b
    """Request schema to set DID endpoint; response schema to get DID endpoint."""

    did = fields.Str(description="DID of interest", required=True, **INDY_DID)
    endpoint = fields.Str(
        description="Endpoint to set (omit to delete)", required=False, **ENDPOINT)


class DIDListQueryStringSchema(OpenAPISchema):
    """Parameters and validators for DID list request query string."""

    did = fields.Str(description="DID of interest", required=False, **INDY_DID)
    verkey = fields.Str(
        description="Verification key of interest",
        required=False,
        **INDY_RAW_PUBLIC_KEY,
    )
    public = fields.Boolean(description="Whether DID is on the ledger", required=False)


class DIDQueryStringSchema(OpenAPISchema):
    """Parameters and validators for set public DID request query string."""

    did = fields.Str(description="DID of interest", required=True, **INDY_DID)


class CredDefIdMatchInfoSchema(OpenAPISchema):
    """Path parameters and validators for request taking credential definition id."""

    cred_def_id = fields.Str(
        description="Credential identifier", required=True, **INDY_CRED_DEF_ID
    )


def format_did_info(info: DIDInfo):
    """Serialize a DIDInfo object."""
    if info:
        return {
            "did": info.did,
            "verkey": info.verkey,
            "public": json.dumps(bool(info.metadata.get("public"))),
        }


@docs(
    tags=["wallet"], summary="List wallet DIDs",
)
@querystring_schema(DIDListQueryStringSchema())
@response_schema(DIDListSchema, 200)
async def wallet_did_list(request: web.BaseRequest):
    """
    Request handler for searching wallet DIDs.

    Args:
        request: aiohttp request object

    Returns:
        The DID list response

    """
    context = request.app["request_context"]
    wallet: BaseWallet = await context.inject(BaseWallet, required=False)
    if not wallet:
        raise web.HTTPForbidden(reason="No wallet available")
    filter_did = request.query.get("did")
    filter_verkey = request.query.get("verkey")
    filter_public = json.loads(request.query.get("public", json.dumps(None)))
    results = []
    public_did_info = await wallet.get_public_did()

    if filter_public:  # True (contrast False or None)
        if (
            public_did_info
            and (not filter_verkey or public_did_info.verkey == filter_verkey)
            and (not filter_did or public_did_info.did == filter_did)
        ):
            results.append(format_did_info(public_did_info))
    elif filter_did:
        try:
            info = await wallet.get_local_did(filter_did)
        except WalletError:
            # badly formatted DID or record not found
            info = None
        if (
            info
            and (not filter_verkey or info.verkey == filter_verkey)
            and (filter_public is None or info != public_did_info)
        ):
            results.append(format_did_info(info))
    elif filter_verkey:
        try:
            info = await wallet.get_local_did_for_verkey(filter_verkey)
        except WalletError:
            info = None
        if info and (filter_public is None or info != public_did_info):
            results.append(format_did_info(info))
    else:
        dids = await wallet.get_local_dids()
        results = []
        for info in dids:
            if filter_public is None or info != public_did_info:
                results.append(format_did_info(info))

    results.sort(key=lambda info: info["did"])
    return web.json_response({"results": results})


@docs(tags=["wallet"], summary="Create a local DID")
@response_schema(DIDResultSchema, 200)
async def wallet_create_did(request: web.BaseRequest):
    """
    Request handler for creating a new local DID in the wallet.

    Args:
        request: aiohttp request object

    Returns:
        The DID info

    """
    context = request.app["request_context"]
    wallet: BaseWallet = await context.inject(BaseWallet, required=False)
    if not wallet:
        raise web.HTTPForbidden(reason="No wallet available")
    try:
        info = await wallet.create_local_did()
    except WalletError as err:
        raise web.HTTPBadRequest(reason=err.roll_up) from err

    return web.json_response({"result": format_did_info(info)})


@docs(tags=["wallet"], summary="Fetch the current public DID")
@response_schema(DIDResultSchema, 200)
async def wallet_get_public_did(request: web.BaseRequest):
    """
    Request handler for fetching the current public DID.

    Args:
        request: aiohttp request object

    Returns:
        The DID info

    """
    context = request.app["request_context"]
    wallet: BaseWallet = await context.inject(BaseWallet, required=False)
    if not wallet:
        raise web.HTTPForbidden(reason="No wallet available")
    try:
        info = await wallet.get_public_did()
    except WalletError as err:
        raise web.HTTPBadRequest(reason=err.roll_up) from err

    return web.json_response({"result": format_did_info(info)})


@docs(tags=["wallet"], summary="Assign the current public DID")
@querystring_schema(DIDQueryStringSchema())
@response_schema(DIDResultSchema, 200)
async def wallet_set_public_did(request: web.BaseRequest):
    """
    Request handler for setting the current public DID.

    Args:
        request: aiohttp request object

    Returns:
        The updated DID info

    """
    context = request.app["request_context"]
    wallet: BaseWallet = await context.inject(BaseWallet, required=False)
    if not wallet:
        raise web.HTTPForbidden(reason="No wallet available")
    did = request.query.get("did")
    if not did:
        raise web.HTTPBadRequest(reason="Request query must include DID")

    try:
        ledger = await context.inject(BaseLedger, required=False)
        if not ledger:
            reason = f"No ledger available"
            if not context.settings.get_value("wallet.type"):
                reason += ": missing wallet-type?"
            raise web.HTTPForbidden(reason=reason)

        async with ledger:
            if not await ledger.get_key_for_did(did):
                raise web.HTTPNotFound(reason=f"DID {did} is not public")

        did_info = await wallet.get_local_did(did)
        info = await wallet.set_public_did(did)
        if info:
            # Publish endpoint if necessary
            endpoint = did_info.metadata.get(
                "endpoint", context.settings.get("default_endpoint")
            )
            async with ledger:
                await ledger.update_endpoint_for_did(info.did, endpoint)
    except WalletNotFoundError as err:
        raise web.HTTPNotFound(reason=err.roll_up) from err
    except (LedgerError, WalletError) as err:
        raise web.HTTPBadRequest(reason=err.roll_up) from err

    return web.json_response({"result": format_did_info(info)})


@docs(tags=["wallet"], summary="Update endpoint in wallet and, if public, on ledger")
@request_schema(DIDEndpointWithTypeSchema)
async def wallet_set_did_endpoint(request: web.BaseRequest):
    """
    Request handler for setting an endpoint for a public or local DID.

    Args:
        request: aiohttp request object
    """
    context = request.app["request_context"]
    wallet: BaseWallet = await context.inject(BaseWallet, required=False)
    if not wallet:
        raise web.HTTPForbidden(reason="No wallet available")

    body = await request.json()
    did = body["did"]
    endpoint = body.get("endpoint")
    endpoint_type = EndpointType(body.get("endpoint_type", "endpoint"))

    try:
        ledger: BaseLedger = await context.inject(BaseLedger, required=False)
        await wallet.set_did_endpoint(did, endpoint, ledger, endpoint_type)
    except WalletNotFoundError as err:
        raise web.HTTPNotFound(reason=err.roll_up) from err
    except LedgerConfigError as err:
        raise web.HTTPForbidden(reason=err.roll_up) from err
    except (LedgerError, WalletError) as err:
        raise web.HTTPBadRequest(reason=err.roll_up) from err

    return web.json_response({})


@docs(tags=["wallet"], summary="Query DID endpoint in wallet")
@querystring_schema(DIDQueryStringSchema())
@response_schema(DIDEndpointSchema, 200)
async def wallet_get_did_endpoint(request: web.BaseRequest):
    """
    Request handler for getting the current DID endpoint from the wallet.

    Args:
        request: aiohttp request object

    Returns:
        The updated DID info

    """
    context = request.app["request_context"]
    wallet: BaseWallet = await context.inject(BaseWallet, required=False)
    if not wallet:
        raise web.HTTPForbidden(reason="No wallet available")
    did = request.query.get("did")
    if not did:
        raise web.HTTPBadRequest(reason="Request query must include DID")
    try:
        did_info = await wallet.get_local_did(did)
        endpoint = did_info.metadata.get("endpoint")
    except WalletNotFoundError as err:
        raise web.HTTPNotFound(reason=err.roll_up) from err
    except WalletError as err:
        raise web.HTTPBadRequest(reason=err.roll_up) from err

    return web.json_response({"did": did, "endpoint": endpoint})


@docs(tags=["wallet"], summary="Rotate keypair for a local non-public DID")
@querystring_schema(DIDQueryStringSchema())
async def wallet_rotate_did_keypair(request: web.BaseRequest):
    """
    Request handler for rotating local DID keypair.

    Args:
        request: aiohttp request object

    Returns:
        An empty JSON response

    """
    context = request.app["request_context"]
    wallet: BaseWallet = await context.inject(BaseWallet, required=False)
    if not wallet:
        raise web.HTTPForbidden(reason="No wallet available")
    did = request.query.get("did")
    if not did:
        raise web.HTTPBadRequest(reason="Request query must include DID")
    try:
        did_info = await wallet.get_local_did(did)
        if did_info.metadata.get("public", False):
            # call from ledger API instead to propagate through ledger NYM transaction
            raise web.HTTPBadRequest(reason=f"DID {did} is public")
        await wallet.rotate_did_keypair_start(did)  # do not take seed over the wire
        await wallet.rotate_did_keypair_apply(did)
    except WalletNotFoundError as err:
        raise web.HTTPNotFound(reason=err.roll_up) from err
    except WalletError as err:
        raise web.HTTPBadRequest(reason=err.roll_up) from err

    return web.json_response({})


async def register(app: web.Application):
    """Register routes."""

    app.add_routes(
        [
            web.get("/wallet/did", wallet_did_list, allow_head=False),
            web.post("/wallet/did/create", wallet_create_did),
            web.get("/wallet/did/public", wallet_get_public_did, allow_head=False),
            web.post("/wallet/did/public", wallet_set_public_did),
            web.post("/wallet/set-did-endpoint", wallet_set_did_endpoint),
            web.get(
                "/wallet/get-did-endpoint", wallet_get_did_endpoint, allow_head=False
            ),
            web.patch("/wallet/did/local/rotate-keypair", wallet_rotate_did_keypair),
        ]
    )


def post_process_routes(app: web.Application):
    """Amend swagger API."""

    # Add top-level tags description
    if "tags" not in app._state["swagger_dict"]:
        app._state["swagger_dict"]["tags"] = []
    app._state["swagger_dict"]["tags"].append(
        {
            "name": "wallet",
            "description": "DID and tag policy management",
            "externalDocs": {
                "description": "Design",
                "url": (
                    "https://github.com/hyperledger/indy-sdk/tree/"
                    "master/docs/design/003-wallet-storage"
                ),
            },
        }
    )<|MERGE_RESOLUTION|>--- conflicted
+++ resolved
@@ -15,13 +15,14 @@
 
 from ..ledger.base import BaseLedger
 from ..ledger.error import LedgerConfigError, LedgerError
-<<<<<<< HEAD
-from ..messaging.valid import ENDPOINT, ENDPOINT_TYPE, \
-    INDY_CRED_DEF_ID, INDY_DID, INDY_RAW_PUBLIC_KEY
-=======
 from ..messaging.models.openapi import OpenAPISchema
-from ..messaging.valid import ENDPOINT, INDY_CRED_DEF_ID, INDY_DID, INDY_RAW_PUBLIC_KEY
->>>>>>> c3d12c7b
+from ..messaging.valid import (
+    ENDPOINT,
+    ENDPOINT_TYPE,
+    INDY_CRED_DEF_ID,
+    INDY_DID,
+    INDY_RAW_PUBLIC_KEY,
+)
 
 from .base import DIDInfo, BaseWallet
 from .error import WalletError, WalletNotFoundError
@@ -49,28 +50,28 @@
     results = fields.List(fields.Nested(DIDSchema()), description="DID list")
 
 
-<<<<<<< HEAD
-class DIDEndpointWithTypeSchema(Schema):
+class DIDEndpointWithTypeSchema(OpenAPISchema):
     """Request schema to set DID endpoint of particular type."""
 
     did = fields.Str(description="DID of interest", required=True, **INDY_DID)
     endpoint = fields.Str(
-        description="Endpoint to set (omit to delete)", required=False, **ENDPOINT)
+        description="Endpoint to set (omit to delete)", required=False, **ENDPOINT
+    )
     endpoint_type = fields.Str(
         description="""
         Endpoint type to set (default 'endpoint'). Affects only public DIDs.""",
-        required=False, **ENDPOINT_TYPE)
-
-
-class DIDEndpointSchema(Schema):
-=======
+        required=False,
+        **ENDPOINT_TYPE,
+    )
+
+
 class DIDEndpointSchema(OpenAPISchema):
->>>>>>> c3d12c7b
     """Request schema to set DID endpoint; response schema to get DID endpoint."""
 
     did = fields.Str(description="DID of interest", required=True, **INDY_DID)
     endpoint = fields.Str(
-        description="Endpoint to set (omit to delete)", required=False, **ENDPOINT)
+        description="Endpoint to set (omit to delete)", required=False, **ENDPOINT
+    )
 
 
 class DIDListQueryStringSchema(OpenAPISchema):
